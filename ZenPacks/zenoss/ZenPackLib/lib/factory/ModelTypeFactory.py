from collections import OrderedDict
from ..base.ClassProperty import ClassProperty
<<<<<<< HEAD
from ..helpers.OrderedDict import OrderedDict
from ..functions import LOG
=======
>>>>>>> d14d5378


def ModelTypeFactory(name, bases):
    """Return a "ZenPackified" model class given name and bases tuple."""

    @ClassProperty
    @classmethod
    def _relations(cls):
        """Return _relations property

        This is implemented as a property method to deal with cases
        where ZenPacks loaded after ours in easy-install.pth monkeypatch
        _relations on one of our base classes.

        """

        relations = OrderedDict()
        for base in cls.__bases__:
            base_relations = getattr(base, '_relations', [])
            for base_name, base_schema in base_relations:
                # In the case of multiple bases having relationships
                # by the same name, we want to use the first one.
                # This is consistent with Python method resolution
                # order.
                relations.setdefault(base_name, base_schema)

        if hasattr(cls, '_v_local_relations'):
            for local_name, local_schema in cls._v_local_relations:
                # In the case of a local relationship having a
                # relationship by the same name as one of the bases, we
                # use the local relationship.
                relations[local_name] = local_schema

        return tuple(relations.items())

    def index_object(self, idxs=None):
        for base in bases:
            if hasattr(base, 'index_object'):
                try:
                    base.index_object(self, idxs=idxs)
                except TypeError:
                    base.index_object(self)

    def unindex_object(self):
        for base in bases:
            if hasattr(base, 'unindex_object'):
                base.unindex_object(self)

    attributes = {
        '_relations': _relations,
        'index_object': index_object,
        'unindex_object': unindex_object,
        'LOG': LOG
        }

    return type(name, bases, attributes)<|MERGE_RESOLUTION|>--- conflicted
+++ resolved
@@ -1,10 +1,6 @@
 from collections import OrderedDict
 from ..base.ClassProperty import ClassProperty
-<<<<<<< HEAD
-from ..helpers.OrderedDict import OrderedDict
 from ..functions import LOG
-=======
->>>>>>> d14d5378
 
 
 def ModelTypeFactory(name, bases):
