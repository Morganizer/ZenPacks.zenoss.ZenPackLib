--- conflicted
+++ resolved
@@ -316,35 +316,14 @@
 
 # Public Functions #########################################################
 
-
-def getZenossKeywords(klasses):
-    kwset = set()
-    for klass in klasses:
-<<<<<<< HEAD
-        kwset = kwset.union(get_class_reserved(klass))
-    return kwset
-
-
-def get_class_reserved(cls):
-    '''return reserved words for given class'''
-    reserved = []
-    cls_keys = cls.__dict__.keys()
-    for d in dir(cls):
-        if d in cls_keys:
-            reserved.append(d)
-        else:
-            if callable(getattr(cls, d)):
-                reserved.append(d)
-    return set(reserved)
-
 from Products.ZenModel.Device import Device as BaseDevice
 from Products.Zuul.infos.device import DeviceInfo as BaseDeviceInfo
 from Products.ZenModel.DeviceComponent import DeviceComponent as BaseDeviceComponent
 from Products.Zuul.infos.component import ComponentInfo as BaseComponentInfo
 
-KLASSES = [BaseDevice, BaseDeviceComponent, BaseDeviceInfo, BaseComponentInfo]
-ZENOSS_KEYWORDS = getZenossKeywords(KLASSES)
-=======
+def getZenossKeywords(klasses):
+    kwset = set()
+    for klass in klasses:
         for k in klass.__dict__.keys():
             if callable(getattr(klass, k)):
                 kwset = kwset.union([k])
@@ -359,11 +338,11 @@
                                     BaseComponentInfo])
 
 JS_WORDS = set(['uuid', 'uid', 'meta_type', 'monitor', 'severity', 'monitored', 'locking'])
->>>>>>> c4a1a07c
+
 
 def find_keyword_cls(keyword):
     names = []
-    for k in KLASSES:
+    for k in [BaseDevice, BaseDeviceComponent, BaseDeviceInfo, BaseComponentInfo]:
         if keyword in dir(k):
             names.append(k.__name__)
     return names
@@ -570,7 +549,7 @@
             None, None,
             "Found reserved python keyword '{}' while processing {}".format(key, cls.__name__),
             start_mark))
-    elif key in ZENOSS_KEYWORDS.union(JS_WORDS):
+    elif key in ZENOSS_KEYWORDS:
         # should be ok to use a zenoss word to define these
         # some items, like sysUpTime are pretty common datapoints
         if cls.__name__ not in ['RRDDatasourceSpec',
