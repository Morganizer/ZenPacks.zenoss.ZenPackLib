--- conflicted
+++ resolved
@@ -8,23 +8,15 @@
 import yaml
 import time
 import keyword
-<<<<<<< HEAD
 import logging
-
+from collections import OrderedDict
 from Products.AdvancedQuery.AdvancedQuery import _BaseQuery as BaseQuery
 
 from .utils import yaml_installed
-from .helpers.OrderedDict import OrderedDict
-=======
-from collections import OrderedDict
-
-from Products.AdvancedQuery.AdvancedQuery import _BaseQuery as BaseQuery
-
-from .utils import LOG, logging, yaml_installed
->>>>>>> d14d5378
 from .helpers.Loader import Loader
-
 from .helpers.ZenPackLibLog import ZenPackLibLog
+
+
 ZPLOG = ZenPackLibLog()
 LOG = ZPLOG.defaultlog
 
