################################
# These variables are overwritten by Zenoss when the ZenPack is exported
# or saved.  Do not modify them directly here.
# NB: PACKAGES is deprecated
NAME = "ZenPacks.zenoss.ZenPackLib"
<<<<<<< HEAD
VERSION = "2.1.0"
=======
VERSION = "2.0.6"
>>>>>>> bc826366
AUTHOR = "Zenoss"
LICENSE = ""
NAMESPACE_PACKAGES = ['ZenPacks', 'ZenPacks.zenoss']
PACKAGES = ['ZenPacks', 'ZenPacks.zenoss', 'ZenPacks.zenoss.ZenPackLib']
INSTALL_REQUIRES = []
COMPAT_ZENOSS_VERS = ""
PREV_ZENPACK_NAME = ""
# STOP_REPLACEMENTS
################################
# Zenoss will not overwrite any changes you make below here.

import os
from subprocess import Popen, PIPE
from setuptools import setup, find_packages

# Run "make build" if a GNUmakefile is present.
if os.path.isfile('GNUmakefile'):
    print 'GNUmakefile found. Running "make build" ..'
    p = Popen('make build', stdout=PIPE, stderr=PIPE, shell=True)
    print p.communicate()[0]
    if p.returncode != 0:
        raise Exception('"make build" exited with an error: %s' % p.returncode)

setup(
    # This ZenPack metadata should usually be edited with the Zenoss
    # ZenPack edit page.  Whenever the edit page is submitted it will
    # overwrite the values below (the ones it knows about) with new values.
    name=NAME,
    version=VERSION,
    author=AUTHOR,
    license=LICENSE,

    # This is the version spec which indicates what versions of Zenoss
    # this ZenPack is compatible with
    compatZenossVers=COMPAT_ZENOSS_VERS,

    # previousZenPackName is a facility for telling Zenoss that the name
    # of this ZenPack has changed.  If no ZenPack with the current name is
    # installed then a zenpack of this name if installed will be upgraded.
    prevZenPackName=PREV_ZENPACK_NAME,

    # Indicate to setuptools which namespace packages the zenpack
    # participates in
    namespace_packages=NAMESPACE_PACKAGES,

    # Tell setuptools what packages this zenpack provides.
    packages=find_packages(),

    # Tell setuptools to figure out for itself which files to include
    # in the binary egg when it is built.
    include_package_data=True,

    # The MANIFEST.in file is the recommended way of including additional files
    # in your ZenPack. package_data is another.
    #package_data = {}

    # Indicate dependencies on other python modules or ZenPacks.  This line
    # is modified by zenoss when the ZenPack edit page is submitted.  Zenoss
    # tries to put add/delete the names it manages at the beginning of this
    # list, so any manual additions should be added to the end.  Things will
    # go poorly if this line is broken into multiple lines or modified to
    # dramatically.
    install_requires=INSTALL_REQUIRES,

    # Every ZenPack egg must define exactly one zenoss.zenpacks entry point
    # of this form.
    entry_points={
        'zenoss.zenpacks': '%s = %s' % (NAME, NAME),
    },

    # All ZenPack eggs must be installed in unzipped form.
    zip_safe=False,
)<|MERGE_RESOLUTION|>--- conflicted
+++ resolved
@@ -3,11 +3,7 @@
 # or saved.  Do not modify them directly here.
 # NB: PACKAGES is deprecated
 NAME = "ZenPacks.zenoss.ZenPackLib"
-<<<<<<< HEAD
 VERSION = "2.1.0"
-=======
-VERSION = "2.0.6"
->>>>>>> bc826366
 AUTHOR = "Zenoss"
 LICENSE = ""
 NAMESPACE_PACKAGES = ['ZenPacks', 'ZenPacks.zenoss']
@@ -62,7 +58,7 @@
 
     # The MANIFEST.in file is the recommended way of including additional files
     # in your ZenPack. package_data is another.
-    #package_data = {}
+    # package_data = {}
 
     # Indicate dependencies on other python modules or ZenPacks.  This line
     # is modified by zenoss when the ZenPack edit page is submitted.  Zenoss
